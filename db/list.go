package db

// List defines the list interface
type List interface {
	Index(n int64) (data []byte, err error)
	Insert(pivot, v []byte, before bool) error
	LPop() (data []byte, err error)
	LPush(data ...[]byte) (err error)
	RPop() (data []byte, err error)
	RPush(data ...[]byte) (err error)
	Range(left, right int64) (value [][]byte, err error)
	LRem(v []byte, n int64) (int, error)
	Set(n int64, data []byte) error
	LTrim(start int64, stop int64) error
	Length() int64
	Exist() bool
	Destory() error
}

// GetList returns a List object, it creates a new one if the key does not exist,
// when UseZip() is set, it will create a ziplist instead of a linklist
func GetList(txn *Transaction, key []byte, opts ...ListOption) (List, error) {
	opt := &listOption{}
	for _, o := range opts {
		if o == nil {
			continue
		}
		o(opt)
	}
	list := NewLList
	if opt.useZip {
		list = NewZList
	}

	metaKey := MetaKey(txn.db, key)
	val, err := txn.t.Get(metaKey)
	if err != nil {
		if IsErrNotFound(err) { // error NotFound
			return list(txn, key), nil
		}
		return nil, err
	}

	// exist
	obj, err := DecodeObject(val)
	if err != nil {
		return nil, err
	}
	if IsExpired(obj, Now()) {
<<<<<<< HEAD
		if err := txn.Destory(obj, key); err != nil {
			return nil, err
		}
		return lst, nil
=======
		return list(txn, key), nil
>>>>>>> d88bca43
	}

	if obj.Type != ObjectList {
		return nil, ErrTypeMismatch
	}

	if obj.Encoding == ObjectEncodingLinkedlist {
		return GetLList(txn, metaKey, obj, val)
	} else if obj.Encoding == ObjectEncodingZiplist {
		return GetZList(txn, metaKey, obj, val)
	}
	return nil, ErrEncodingMismatch
}<|MERGE_RESOLUTION|>--- conflicted
+++ resolved
@@ -47,14 +47,10 @@
 		return nil, err
 	}
 	if IsExpired(obj, Now()) {
-<<<<<<< HEAD
 		if err := txn.Destory(obj, key); err != nil {
 			return nil, err
 		}
-		return lst, nil
-=======
 		return list(txn, key), nil
->>>>>>> d88bca43
 	}
 
 	if obj.Type != ObjectList {
