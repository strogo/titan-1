package db

import (
	"bytes"
	"encoding/binary"
	"math"

	"github.com/pingcap/tidb/kv"
)

const (
	initIndex = 0x0
)

// GetLList generate List objectm with auto reation, if zip is true, zipped list will be choose
func GetLList(txn *Transaction, key []byte) (*LList, error) {
	ts := Now()
	metaKey := MetaKey(txn.db, key)
	val, err := txn.t.Get(metaKey)
	if err != nil {
		if IsErrNotFound(err) { // error NotFound
			obj := Object{
				ExpireAt:  0,
				CreatedAt: ts,
				UpdatedAt: ts,
				Type:      ObjectList,
				ID:        UUID(),
				Encoding:  ObjectEncodingLinkedlist,
			}
			l := &LList{
				LListMeta: LListMeta{
					Object: obj,
					Len:    0,
					Lindex: initIndex,
					Rindex: initIndex,
				},
				txn:        txn,
				rawMetaKey: metaKey,
			}
			l.rawDataKeyPrefix = DataKey(txn.db, l.Object.ID)
			l.rawDataKeyPrefix = append(l.rawDataKeyPrefix, []byte(Separator)...)
			return l, txn.t.Set(metaKey, l.Marshal())
		}
		return nil, err
	}

	// exist
	obj, err := DecodeObject(val)
	if err != nil {
		return nil, err
	}
	if obj.Type != ObjectList {
		return nil, ErrTypeMismatch
	}
	if IsExpired(obj, ts) {
		return nil, ErrKeyNotFound
	}
	if obj.Encoding == ObjectEncodingLinkedlist {
		// found last list object
		l := &LList{
			txn:        txn,
			rawMetaKey: metaKey,
		}
		if err = l.LListMeta.Unmarshal(obj, val); err != nil {
			return nil, err
		}
		l.rawDataKeyPrefix = DataKey(txn.db, l.Object.ID)
		l.rawDataKeyPrefix = append(l.rawDataKeyPrefix, []byte(Separator)...)

		return l, nil
	} else {
		return nil, ErrEncodingMismatch
	}
}

// LListMeta keeps all meta info of a list object
// after marshaled, listmeta raw data should organized like below
// |----object 34----|
// |------len 8------|
// |----linedx 8-----|
// |----rindex 8-----|
type LListMeta struct {
	Object
	Len    int64
	Lindex float64
	Rindex float64
}

// LList is a distributed object that works like a double link list
// {Object schema}:{index} -> value
type LList struct {
	LListMeta
	rawMetaKey       []byte
	rawDataKeyPrefix []byte
	txn              *Transaction
}

// Marshal encode meta data into byte slice
func (l *LListMeta) Marshal() []byte {
	b := EncodeObject(&l.Object)
	meta := make([]byte, 32)
	binary.BigEndian.PutUint64(meta[0:8], uint64(l.Len))
	binary.BigEndian.PutUint64(meta[8:16], math.Float64bits(l.Lindex))
	binary.BigEndian.PutUint64(meta[16:32], math.Float64bits(l.Rindex))
	return append(b, meta...)
}

// Unmarshal parse meta data into meta field
func (l *LListMeta) Unmarshal(obj *Object, b []byte) (err error) {
	if len(b[ObjectEncodingLength:]) != 32 {
		return ErrInvalidLength
	}
	meta := b[ObjectEncodingLength:]
	l.Object = *obj
	l.Len = int64(binary.BigEndian.Uint64(meta[:8]))
	l.Lindex = math.Float64frombits(binary.BigEndian.Uint64(meta[8:16]))
	l.Rindex = math.Float64frombits(binary.BigEndian.Uint64(meta[16:32]))
	return nil
}

// Length return list length
func (l *LList) Length() int64 { return l.LListMeta.Len }

// LPush add new element to the left
// 1. calculate index
// 2. encode object and call kv
// 3. modify the new index in meta
func (l *LList) LPush(data ...[]byte) (err error) {
	for i := range data {
		l.Lindex -= 1
		if err = l.txn.t.Set(append(l.rawDataKeyPrefix, EncodeFloat64(l.Lindex)...), data[i]); err != nil {
			return err
		}
		l.Len++
		if l.Len == 1 {
			l.Rindex = l.Lindex
		}
	}
	return l.txn.t.Set(l.rawMetaKey, l.LListMeta.Marshal())
}

// RPush push data into right side of list
func (l *LList) RPush(data ...[]byte) (err error) {
	for i := range data {
		l.Rindex += 1
		if err = l.txn.t.Set(append(l.rawDataKeyPrefix, EncodeFloat64(l.Rindex)...), data[i]); err != nil {
			return err
		}
		l.Len++
		if l.Len == 1 {
			l.Lindex = l.Rindex
		}
	}
	return l.txn.t.Set(l.rawMetaKey, l.LListMeta.Marshal())
}

// Set the index object with given value, return ErrIndex on out of range error.
func (l *LList) Set(n int64, data []byte) error {
	if n < 0 {
		n = l.Len + n
	}
	if n < 0 || n >= l.Len {
		return ErrOutOfRange
	}
	realidx, _, err := l.index(n)
	if err != nil {
		return err
	}
	return l.txn.t.Set(append(l.rawDataKeyPrefix, EncodeFloat64(realidx)...), data)
}

// Insert
// 1. pivot berfore/ pivot/ next --> real indexs
func (l *LList) Insert(pivot, v []byte, before bool) error {
	idxs, err := l.indexValue(pivot)
	if err != nil {
		return err
	}

	var idx float64
	if before {
		if idxs[0] == math.MaxFloat64 { // LPUSH
			l.LListMeta.Lindex--
			idx = l.LListMeta.Lindex
		} else if idx, err = calculateIndex(idxs[0], idxs[1]); err != nil {
			return err
		}
	} else {
		if idxs[2] == math.MaxFloat64 { // RPUSH
			l.LListMeta.Rindex++
			idx = l.LListMeta.Rindex
		} else if idx, err = calculateIndex(idxs[1], idxs[2]); err != nil {
			return err
		}
	}
	l.Len++
	if err = l.txn.t.Set(append(l.rawDataKeyPrefix, EncodeFloat64(idx)...), v); err != nil {
		return err
	}
	return l.txn.t.Set(l.rawMetaKey, l.LListMeta.Marshal())
}

// Lindex return the value at index
func (l *LList) Index(n int64) (data []byte, err error) {
	if n < 0 {
		n = l.Len + n
	}
	if n < 0 || n >= l.Len {
		return nil, ErrOutOfRange
	}
	_, val, err := l.index(n)
	if err != nil {
		return nil, err
	}
	return val, nil
}

// push do txn.Set index with data
func (l *LList) push(idx float64, data []byte) (err error) {
	return l.txn.t.Set(append(l.rawDataKeyPrefix, EncodeFloat64(idx)...), data)
}

// LPop return and delete the left most element
// 0. calculate data key
// 1. iterate to last value
// 2. get the key and call kv delete
// 3. modify the new index in meta
func (l *LList) LPop() (data []byte, err error) {
	if l.Len == 0 {
		// XXX should delete this?
		return nil, ErrKeyNotFound
	}
	leftKey := append(l.rawDataKeyPrefix, EncodeFloat64(l.LListMeta.Lindex)...)

	// find the left object
	iter, err := l.txn.t.Seek(leftKey)
	if err != nil {
		return nil, err
	}
	if !iter.Valid() || !iter.Key().HasPrefix(l.rawDataKeyPrefix) {
		return nil, ErrKeyNotFound
	}
	val := iter.Value()

	if err = l.txn.t.Delete(iter.Key()); err != nil {
		return nil, err
	}

	if l.Len == 1 {
		return val, l.txn.t.Delete(l.rawMetaKey)
	}

	// get the next data object and check if get
	err = iter.Next()
	if err != nil {
		return nil, err
	}
	if !iter.Valid() || !iter.Key().HasPrefix(l.rawDataKeyPrefix) {
		return nil, ErrKeyNotFound
	}
	l.LListMeta.Len--
	l.LListMeta.Lindex = DecodeFloat64(iter.Key()[len(l.rawDataKeyPrefix):]) // trim prefix with list data key
	return val, l.txn.t.Set(l.rawMetaKey, l.LListMeta.Marshal())
}

// RPop return and delete the right most element
func (l *LList) RPop() ([]byte, error) {
	if l.Len == 0 {
		//XXX should delete this ?
		return nil, ErrKeyNotFound
	}
	// rightKey: {DB.ns}:{DB.id}:D:{linedx}
	rightKey := append(l.rawDataKeyPrefix, EncodeFloat64(l.LListMeta.Rindex)...)

	// find the left object
	iter, err := l.txn.t.SeekReverse(rightKey)
	if err != nil {
		return nil, err
	}
	if !iter.Valid() || !iter.Key().HasPrefix(l.rawDataKeyPrefix) {
		return nil, ErrKeyNotFound
	}
	val := iter.Value()
	if err = l.txn.t.Delete(iter.Key()); err != nil {
		return nil, err
	}

	if l.Len == 1 {
		return val, l.txn.t.Delete(l.rawMetaKey)
	}

	// get the next data object and check if get
	err = iter.Next()
	if err != nil {
		return nil, err
	}
	if !iter.Valid() || !iter.Key().HasPrefix(l.rawDataKeyPrefix) {
		return nil, ErrKeyNotFound
	}
	l.LListMeta.Len--
	l.LListMeta.Rindex = DecodeFloat64(iter.Key()[len(l.rawDataKeyPrefix):]) // trim prefix with list data key
	return val, l.txn.t.Set(l.rawMetaKey, l.LListMeta.Marshal())
}

// Range return the elements in [left, right]
func (l *LList) Range(left, right int64) (value [][]byte, err error) {
	if right < 0 {
		if right = l.Len + right; right < 0 {
			return [][]byte{}, nil
		}
	}
	if left < 0 {
		if left = l.Len + left; left < 0 {
			left = 0
		}
	}
	// return 0 elements
	if left > right {
		return [][]byte{}, nil
	}
	_, v, err := l.scan(left, right+1)
	return v, err
}

func (l *LList) LTrim(start int64, stop int64) error {
	if start < 0 {
		if start = l.Len + start; start < 0 {
			start = 0
		}
	}
	if stop < 0 {
		stop = l.Len + stop
	}
	if stop > l.Len-1 {
		stop = l.Len - 1
	}

	if start > stop {
		return l.Destory()
	}

	lIndex := l.Lindex
	rIndex := l.Rindex
	var err error
	// Seek from left to start, when start is 0, do not need to seek
	if start > 0 {
		lIndex, err = l.remove(l.LListMeta.Lindex, start)
		if err != nil {
			return err
		}
	}
	if stop+1 < l.Len {
		rIndex, _, err = l.index(stop) // stop is included to reserve
		if err != nil {
			return err
		}
		iter, err := l.seekIndex(stop)
		if err != nil {
			return err
		}
		defer iter.Close()
		rIndex = DecodeFloat64(iter.Key()[len(l.rawDataKeyPrefix):])
		if err := iter.Next(); err != nil {
			return err
		}

		toRemove := DecodeFloat64(iter.Key()[len(l.rawDataKeyPrefix):])
		_, err = l.remove(toRemove, l.Len-stop-1)
		if err != nil {
			return err
		}
	}
	l.Lindex = lIndex
	l.Rindex = rIndex
	l.Len = stop - start + 1
	if l.LListMeta.Len == 0 { // destory if len comes to 0
		return l.txn.t.Delete(l.rawMetaKey)
	}
	return l.txn.t.Set(l.rawMetaKey, l.LListMeta.Marshal())
}

// seekIndex will return till we get the last element not larger than index
func (l *LList) seekIndex(index int64) (Iterator, error) {
	key := append(l.rawDataKeyPrefix, EncodeFloat64(l.Lindex)...)
	iter, err := l.txn.t.Seek(key)
	if err != nil {
		return nil, err
	}
	for ; iter.Valid() && iter.Key().HasPrefix(l.rawDataKeyPrefix) && index != 0 && err == nil; err = iter.Next() {
		index--
	}
	if err != nil {
		return nil, err
	}
	return iter, nil
}

// remove n elements from start, return next index after delete
func (l *LList) remove(start float64, n int64) (float64, error) {
	startKey := append(l.rawDataKeyPrefix, EncodeFloat64(start)...)
	iter, err := l.txn.t.Seek(startKey)
	if err != nil {
		return 0, err
	}
	for iter.Valid() && iter.Key().HasPrefix(l.rawDataKeyPrefix) && n != 0 {
		if err := l.txn.t.Delete(iter.Key()); err != nil {
			return 0, err
		}
		if err := iter.Next(); err != nil {
			return 0, err
		}
		n--
	}
	if n > 0 {
		return l.Rindex, nil
	}

	if err := iter.Next(); err != nil {
		return 0, err
	}
	nextKey := iter.Key()
	if !nextKey.HasPrefix(l.rawDataKeyPrefix) {
		return l.Rindex, nil
	}

	nextIdx := DecodeFloat64(nextKey[len(l.rawDataKeyPrefix):])
	return nextIdx, nil
}

// index return the index and value of the n index list data
// n should be positive
func (l *LList) index(n int64) (realindex float64, value []byte, err error) {
	if n < 0 || n >= l.Len {
		return 0, nil, ErrOutOfRange
	}

	// case1: only 1 object in list
	if l.Len == 1 {
		val, err := l.txn.t.Get(append(l.rawDataKeyPrefix, EncodeFloat64(l.LListMeta.Lindex)...))
		if err != nil {
			return 0, nil, err
		}
		return l.Lindex, val, nil
	}

	// case2: only 2 object in list
	if l.Len == 2 {
		idx := l.LListMeta.Rindex
		if n == 0 {
			idx = l.LListMeta.Lindex
		}

		val, err := l.txn.t.Get(append(l.rawDataKeyPrefix, EncodeFloat64(idx)...))
		if err != nil {
			return 0, nil, err
		}
		return idx, val, nil
	}

	idxs, vals, err := l.scan(n, n+1)
	if err != nil {
		return 0, nil, err
	}
	return idxs[0], vals[0], nil
}

func (l *LList) LRem(v []byte, n int64) (int, error) {
	idxs, err := l.indexValueN(v, n)
	if err != nil {
		return 0, err
	}

	for i := range idxs {
		if err = l.txn.t.Delete(append(l.rawDataKeyPrefix, EncodeFloat64(idxs[i])...)); err != nil {
			return 0, err
		}
	}

	l.LListMeta.Len -= int64(len(idxs))
	if l.LListMeta.Len == 0 { // destory if len comes to 0
		return len(idxs), l.txn.t.Delete(l.rawMetaKey)
	}

	// TODO maybe we can find a new way to avoid these seek
	// update list index and left right index
	rightKey := append(l.rawDataKeyPrefix, EncodeFloat64(l.LListMeta.Rindex)...)
	iter, err := l.txn.t.SeekReverse(rightKey)
	if err != nil {
		return 0, err
	}
	if !iter.Valid() || !iter.Key().HasPrefix(l.rawDataKeyPrefix) {
		return 0, ErrKeyNotFound
	}
	l.LListMeta.Rindex = DecodeFloat64(iter.Key()[len(l.rawDataKeyPrefix):]) // trim prefix with list data key

	leftKey := append(l.rawDataKeyPrefix, EncodeFloat64(l.LListMeta.Lindex)...)
	iter, err = l.txn.t.Seek(leftKey)
	if err != nil {
		return 0, err
	}
	if !iter.Valid() || !iter.Key().HasPrefix(l.rawDataKeyPrefix) {
		return 0, ErrKeyNotFound
	}
	l.LListMeta.Lindex = DecodeFloat64(iter.Key()[len(l.rawDataKeyPrefix):]) // trim prefix with list data key

	return len(idxs), l.txn.t.Set(l.rawMetaKey, l.LListMeta.Marshal())
}

// indexValueN return the index of the given list data value.
func (l *LList) indexValueN(v []byte, n int64) (realidxs []float64, err error) {
	var iter kv.Iterator
	if n < 0 {
		n = -n
		if iter, err = l.txn.t.SeekReverse(append(l.rawDataKeyPrefix, EncodeFloat64(l.LListMeta.Rindex)...)); err != nil {
			return nil, err
		}
	} else if n > 0 {
		if iter, err = l.txn.t.Seek(append(l.rawDataKeyPrefix, EncodeFloat64(l.LListMeta.Lindex)...)); err != nil {
			return nil, err
		}
	} else {
		n = l.Len
	}

	// for loop iterate all objects and check if valid until reach pivot value
	for count := int64(0); count < n && err == nil && iter.Valid() && iter.Key().HasPrefix(l.rawDataKeyPrefix); err = iter.Next() {
		// reset the rindex/lindex here
		if bytes.Equal(iter.Value(), v) { // found the value! now iter the next and return
			realidxs = append(realidxs, DecodeFloat64(iter.Key()[len(l.rawDataKeyPrefix):]))
			count++
		}
	}
	return realidxs, err
}

// indexValue return the [befor, real, after] index and value of the given list data value.
func (l *LList) indexValue(v []byte) (realidxs []float64, err error) {
	realidxs = []float64{math.MaxFloat64, math.MaxFloat64, math.MaxFloat64}
	iter, err := l.txn.t.Seek(append(l.rawDataKeyPrefix, EncodeFloat64(l.LListMeta.Lindex)...))
	if err != nil { // dup
		return nil, err
	}

	flag := false //if we find the v key
	rawDataKeyPrefixLen := len(l.rawDataKeyPrefix)

	// for loop iterate all objects and check if valid until reach pivot value
	for ; iter.Valid() && iter.Key().HasPrefix(l.rawDataKeyPrefix) && err == nil; err = iter.Next() {
		realidxs[0] = realidxs[1]
		realidxs[1] = realidxs[2]
		realidxs[2] = DecodeFloat64(iter.Key()[rawDataKeyPrefixLen:])
		if bytes.Equal(iter.Value(), v) { // found the value! now iter the next and return
			flag = true
			realidxs[0] = realidxs[1]
			realidxs[1] = realidxs[2]
			if err = iter.Next(); err == nil && iter.Valid() && iter.Key().HasPrefix(l.rawDataKeyPrefix) {
				// found next value index
				realidxs[2] = DecodeFloat64(iter.Key()[rawDataKeyPrefixLen:])
			} else {
				// did not found next value
				// 1.  {before, key, next}
				// 1.1 {NULL, key, next}
				// 2.  {before, key, NULL}
				// 2.1 {NULL, key, NULL}
				realidxs[2] = math.MaxFloat64
			}
			break
		}
	}
	if err != nil {
		return nil, err
	}
	if flag {
		return realidxs, nil
	}
	return nil, ErrKeyNotFound
}

// scan return objects between [left, right) range
// if left == right , we should return the firsh element
// else case: iterator all keys and get the object index value
// rightidx may not larger than right
func (l *LList) scan(left, right int64) (realidxs []float64, values [][]byte, err error) {
	realidxs = make([]float64, 0, right-left)
	values = make([][]byte, 0, right-left)

	// seek start indecate the seek first key start time.
	//start := time.Now()
	iter, err := l.txn.t.Seek(append(l.rawDataKeyPrefix, EncodeFloat64(l.LListMeta.Lindex)...))

	var idx int64
	// for loop iterate all objects to get the next data object and check if valid
	for idx = 0; idx < left && err == nil && iter.Valid() && iter.Key().HasPrefix(l.rawDataKeyPrefix); err = iter.Next() {
		idx++
	}
	if err != nil { // err tikv error
		return nil, nil, err
	}
	// if list not exist, return the 0
	if idx != left {
		return []float64{}, [][]byte{}, nil
	}

	//monitor the seek first key cost
	//	monitor.WithLabelHistogram(monitor.LRangeSeekType).Observe(time.Since(start).Seconds())

	// for loop iterate all objects to get objects and check if valid
	for ; idx < right && err == nil && iter.Valid() && iter.Key().HasPrefix(l.rawDataKeyPrefix); err = iter.Next() {
		// found
		realidxs = append(realidxs, DecodeFloat64(iter.Key()[len(l.rawDataKeyPrefix):]))
		values = append(values, iter.Value())
		idx++
	}
	if err != nil {
		return nil, nil, err
	}
	return realidxs, values, nil
}

// Destory the list
func (l *LList) Destory() error {
	// delete the meta data
	l.txn.t.Delete(l.rawMetaKey)
	// leaving the data to gc
<<<<<<< HEAD
	return gc(l.txn, l.rawDataKeyPrefix)
=======
	return gc(l.txn.t, l.rawDataKeyPrefix)
>>>>>>> 2c31434f
}

// calculateIndex return the real index between left and right, return ErrPerc=
func calculateIndex(left, right float64) (float64, error) {
	if f := (left + right) / 2; f != left && f != right {
		return f, nil
	}
	return 0, ErrPrecision
}<|MERGE_RESOLUTION|>--- conflicted
+++ resolved
@@ -622,11 +622,7 @@
 	// delete the meta data
 	l.txn.t.Delete(l.rawMetaKey)
 	// leaving the data to gc
-<<<<<<< HEAD
-	return gc(l.txn, l.rawDataKeyPrefix)
-=======
 	return gc(l.txn.t, l.rawDataKeyPrefix)
->>>>>>> 2c31434f
 }
 
 // calculateIndex return the real index between left and right, return ErrPerc=
